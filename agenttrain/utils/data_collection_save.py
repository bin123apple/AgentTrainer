--- conflicted
+++ resolved
@@ -5,7 +5,10 @@
 """
 import io
 import re
+import io
+import re
 import os
+import ast
 import ast
 import json
 import glob
@@ -13,6 +16,7 @@
 from tqdm import tqdm
 from multiprocessing import Pool
 from PIL import Image, ImageDraw
+from PIL import Image, ImageDraw
 from typing import List, Dict, Callable, Any, Optional
 from datasets import Features, Value, Sequence, ClassLabel
 from datasets import Dataset, load_dataset, concatenate_datasets
@@ -36,6 +40,25 @@
 
     # 3. 合并
     return concatenate_datasets(shards)
+
+def denorm_bbox_to_pixel(bbox, w, h):
+    x1, y1, x2, y2 = bbox          # 已经是 int
+    return (
+        round(x1 * w / 999),
+        round(y1 * h / 999),
+        round(x2 * w / 999),
+        round(y2 * h / 999),
+    )
+    
+def parse_answer(ans_str):
+    try:                                   # 先试 ast.literal_eval
+        res = ast.literal_eval(ans_str)
+        if isinstance(res, (list, tuple)):
+            return tuple(map(int, res[:4]))    # 只取前 4 个
+    except Exception:
+        pass
+    nums = re.findall(r"-?\\d+", ans_str)   # 退而求其次：正则抽数字
+    return tuple(map(int, nums[:4]))
 
 def denorm_bbox_to_pixel(bbox, w, h):
     x1, y1, x2, y2 = bbox          # 已经是 int
@@ -88,6 +111,12 @@
                         norm_ans = parse_answer(norm_str)
                         bbox_pixel = denorm_bbox_to_pixel(norm_ans, w, h)
                         batch_answers.append(str(bbox_pixel))
+                        w = int(examples["width"][i])
+                        h = int(examples["height"][i])
+                        norm_str = nxt.get("value", "").strip()
+                        norm_ans = parse_answer(norm_str)
+                        bbox_pixel = denorm_bbox_to_pixel(norm_ans, w, h)
+                        batch_answers.append(str(bbox_pixel))
             
             except Exception as e:
                 print(f"处理批次中第 {i} 个样本时出错: {e}")
@@ -156,6 +185,12 @@
         # 或 random.sample(range(total), k) # 随机子集
         ds = ds.select(indices)
         print(f"   采样后数据集大小: {len(ds)}")   # == k
+    if n is not None and m is not None:
+        k = max(0, n - m)                   # 要保留的样本数
+        indices = range(m, m + k)           # 顺序子区间
+        # 或 random.sample(range(total), k) # 随机子集
+        ds = ds.select(indices)
+        print(f"   采样后数据集大小: {len(ds)}")   # == k
     
     # 3. 预处理
     print("2. 开始预处理...")
@@ -175,17 +210,10 @@
 
 if __name__ == "__main__":
     # 配置参数
-<<<<<<< HEAD
     CACHE_DIR = "/home/uconn/.cache/huggingface/datasets/datasets--osunlp--UGround-V1-Data-Box"
     start_sample = 0
     end_sample = 10000
     OUTPUT_PATH = f"/home/uconn/BinLei/processed_datasets/uground_processed_{start_sample}_{end_sample}"
-=======
-    CACHE_DIR = "/mnt/data1/huggingface/datasets/datasets--osunlp--UGround-V1-Data-Box"
-    start_sample = 10000
-    end_sample = 20000
-    OUTPUT_PATH = f"/mnt/data1/processed_datasets/uground_processed_{start_sample}_{end_sample}"
->>>>>>> 81f91803
     
     # 执行预处理
     processed_dataset = preprocess_and_save_dataset(
@@ -202,9 +230,12 @@
     print(f"数据集特征: {processed_dataset.features}")
     
     # 显示第一个样本（并把 image 存盘、画框）
+    # 显示第一个样本（并把 image 存盘、画框）
     if len(processed_dataset) > 0:
         sample = processed_dataset[0]
         print("\n第一个样本:")
+
+        # 先打印除 image 外的所有字段
 
         # 先打印除 image 外的所有字段
         for key, value in sample.items():
@@ -235,4 +266,30 @@
         # 保存带框的图片
         out_path = "sample_0_with_bbox.png"
         img.save(out_path)
+        print(f"  image: saved with bbox → {out_path}")
+
+        # 处理 image
+        img_data = sample["image"]  # raw bytes
+        img = Image.open(io.BytesIO(img_data)).convert("RGB")
+
+        # 解析 answer bbox（假设是 "(x1, y1, x2, y2)" 形式的字符串或直接 tuple）
+        raw_bbox = sample.get("answer")
+        if isinstance(raw_bbox, str):
+            try:
+                bbox = tuple(ast.literal_eval(raw_bbox))
+            except Exception:
+                # 回退到正则提取数字
+                import re
+                nums = re.findall(r"-?\d+", raw_bbox)
+                bbox = tuple(map(int, nums))
+        else:
+            bbox = raw_bbox
+
+        # 在图上画红框
+        draw = ImageDraw.Draw(img)
+        draw.rectangle(bbox, outline="red", width=3)
+
+        # 保存带框的图片
+        out_path = "sample_0_with_bbox.png"
+        img.save(out_path)
         print(f"  image: saved with bbox → {out_path}")