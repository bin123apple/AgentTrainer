from datasets import Dataset, load_from_disk
from trl import GRPOConfig, ModelConfig, ScriptArguments, TrlParser, get_peft_config
import torch
import io
import re
import ast
from agenttrain.vlm_modules import *
from tools import crop
from pathlib import Path
from utils import preprocess_dataset, get_model_and_tokenizer
from envs.tool_env import ToolEnv
from PIL import Image, ImageDraw
from trainers.grpo_env_trainer import GRPOEnvTrainer
from agenttrain.prompts.system_prompts import CROP_SYSTEM_PROMPT
from transformers import AutoModelForCausalLM, Qwen2_5_VLForConditionalGeneration
"""
Multi-GPU training (single node, 4 training + 4 inference)

CUDA_VISIBLE_DEVICES=0,1,2,3 python agenttrain/inference/vllm_serve.py --model 'Qwen/Qwen2.5-7B-Instruct' \
    --tensor_parallel_size 4 --max_model_len 8192 --dtype bfloat16 \
    --gpu_memory_utilization 0.9 --enable_prefix_caching True \
    --host 0.0.0.0 --port 8000

CUDA_VISIBLE_DEVICES=4,5,6,7 accelerate launch --config-file configs/zero3.yaml agenttrain/examples/math_train.py
"""
def load_processed_dataset(data_path: str) -> Dataset:
    """
    加载预处理好的数据集
    
    Args:
        data_path: 预处理数据的路径
    
    Returns:
        Dataset: 加载的数据集
    """
    print(f"从 {data_path} 加载预处理数据...")
    dataset = load_from_disk(data_path)
    print(f"数据集加载完成，大小: {len(dataset)}")
    return dataset

def get_vlm_module(model_name_or_path):
    if "qwen" in model_name_or_path.lower():
        return Qwen2VLModule
    elif "internvl" in model_name_or_path.lower():
        return InvernVLModule
    else:
        raise ValueError(f"Unsupported model: {model_name_or_path}")

class GRPOModelConfig(ModelConfig):
    freeze_vision_modules: bool = False

def main():
    """主函数"""
    
    # 1. 加载预处理数据
    try:
<<<<<<< HEAD
        PROCESSED_DATA_PATH = "/home/uconn/BinLei/processed_datasets/uground_processed_0_10000"
=======
        PROCESSED_DATA_PATH = "/mnt/data1/processed_datasets/uground_processed_10000_20000"
>>>>>>> 81f91803
        dataset = load_processed_dataset(PROCESSED_DATA_PATH)
    except Exception as e:
        print(f"加载数据失败: {e}")
        print("请先运行 agenttrain/utils/data_collection_save.py 生成预处理数据")
        return  # 或者 raise e 来停止程序
        
        # 备用方案：如果预处理数据不存在，可以临时使用原始处理方式
        # from your_preprocess_module import preprocess_dataset
        # print("回退到原始预处理方式...")
        # dataset = preprocess_dataset(
        #     "osunlp/UGround-V1-Data", 
        #     "train", 
        #     n=10000,
        #     cache_dir="/mnt/data1/huggingface/datasets/datasets--osunlp--UGround-V1-Data-Box"
        # )
    
    # 2. 随机打乱并按比例分割数据集
    print("2. 分割训练集和验证集...")
    split = dataset.shuffle(seed=0).train_test_split(test_size=0.01, seed=0)
    
    train_dataset = split["train"]    # 90% 用于训练
    # print(f"Fist record in train dataset: {train_dataset[0]}")
    eval_dataset = split["test"]      # 10% 用于评估
    
    # 随机打乱，取前 50 条（如果不足 50，则取全部）
    debug_root = Path("debug")
    debug_root.mkdir(parents=True, exist_ok=True)
    subset = train_dataset.shuffle(seed=42).select(range(min(50, len(train_dataset))))

    for idx, sample in enumerate(subset):
        folder = debug_root / f"sample_{idx}"
        folder.mkdir(parents=True, exist_ok=True)
        # 1) 保存问题
        q = sample.get("question", "")
        (folder / "question.txt").write_text(q, encoding="utf-8")

        # 2) 加载原始图像
        img = Image.open(io.BytesIO(sample["image"])).convert("RGB")
        draw = ImageDraw.Draw(img)

        # 3) 解析 answer 中的 bbox
        raw = sample.get("answer", "")
        try:
            # 尝试 Python 语法解析
            bbox = tuple(ast.literal_eval(raw))
        except Exception:
            # 回退到正则提取所有数字
            nums = re.findall(r"-?\\d+", str(raw))
            bbox = tuple(map(int, nums))

        # 4) 在图像上画红框
        draw.rectangle(bbox, outline="red", width=3)

        # 5) 保存带框的图像
        img.save(folder / "image.png")

    print(f"✅ 已将 {len(subset)} 个样本保存到 {debug_root}/ 下，每个子文件夹包含 question.txt 和 image.png。")
    
    print(f"训练集大小: {len(train_dataset)}")
    print(f"验证集大小: {len(eval_dataset)}")
    
    # 3. 设置工具环境
    print("3. 初始化工具环境...")
    tool_env = ToolEnv(
        dataset=train_dataset,
        eval_dataset=eval_dataset,
        system_prompt=CROP_SYSTEM_PROMPT,
        few_shot=[],
        tools=[crop],
        max_steps=5
    )
    
    print("System Prompt:")
    print(tool_env.system_prompt)
    
    # 4. 加载模型
    print("4. 加载模型...")
<<<<<<< HEAD
    model_name = "/home/uconn/BinLei/LLaMA-Factory/saves/qwen2_5vl-7b/full/sft"
=======
    # model_name = "Qwen/Qwen2.5-VL-7B-Instruct"
    model_name = "Bin12345/Qwen-2.5B-VL-7B-VG-sft-2633-steps"
>>>>>>> 81f91803
    # model, tokenizer = get_model_and_tokenizer(
    #     model_name, 
    #     cache_dir="/mnt/data1/huggingface/models"
    # )
    # Load the VLM module
    vlm_module_cls = get_vlm_module(model_name)
    print("using vlm module:", vlm_module_cls.__name__)
    
    # 5. 设置训练参数
    run_name = "VG-grpo_" + model_name.split("/")[-1].lower()
    
    training_args = GRPOConfig(
        output_dir=f"outputs/{run_name}",
        run_name=run_name,
        learning_rate=1e-6,
        lr_scheduler_type="constant_with_warmup",
        warmup_steps=10,
        num_train_epochs=1,
        temperature=1.0,
        # max_steps=1000000,
        bf16=True,
        max_grad_norm=0.1,
        num_iterations=2,
        beta=0.002,
        max_prompt_length=1024,
        max_completion_length=8192,
        per_device_train_batch_size=4,
        per_device_eval_batch_size=4,
        num_generations=4,
        gradient_accumulation_steps=1,
        gradient_checkpointing=True,
        eval_strategy="steps",
        eval_steps=10000,
        eval_accumulation_steps=1,
        eval_on_start=False,
        save_strategy="steps",
<<<<<<< HEAD
        save_steps=400,
        save_only_model=True,
=======
        save_steps=500,
        save_only_model=False,
>>>>>>> 81f91803
        use_vllm=True,
        vllm_server_host="0.0.0.0",  # 多节点设置时替换为推理服务器的主机
        vllm_server_port=8888,
        vllm_gpu_memory_utilization=0.9,
        logging_steps=1,
        log_on_each_node=False,
        log_completions=True,
        report_to="wandb", # wandb/none
        reward_weights=tool_env.get_reward_weights()
    )
    # steps(梯度更新次数) = data_amount(总训练数据量)*num_iterations(相当于每组数据用几次)*num_generations(每个数据生成多少个回答)
    # / (gradient_accumulation_steps(积累几次梯度更新)*per_device_train_batch_size(每个GPU的batch大小)*num_gpus(使用的GPU数量))
    # model_args = ModelConfig(
    #     use_peft = True,
    #     lora_r = 64,
    #     lora_alpha = 128,
    #     lora_dropout = 0.05,
    #     lora_task_type = "CAUSAL_LM",
    # ) # For lora

    # 保存原始方法并创建补丁
    _original_from_pretrained = AutoModelForCausalLM.from_pretrained

    def _vl_compatible_from_pretrained(pretrained_model_name_or_path, *args, **kwargs):
        if isinstance(pretrained_model_name_or_path, str) and ("VL" in pretrained_model_name_or_path):
            return Qwen2_5_VLForConditionalGeneration.from_pretrained(
                pretrained_model_name_or_path,
                trust_remote_code=True,
                **kwargs
            )
        return _original_from_pretrained(pretrained_model_name_or_path, *args, **kwargs)

    # 应用补丁
    AutoModelForCausalLM.from_pretrained = _vl_compatible_from_pretrained
    
    # 6. 初始化训练器
    print("5. 初始化训练器...")
    trainer = GRPOEnvTrainer(
        model=model_name,
        reward_funcs=tool_env.get_reward_funcs(),
        reward_weights=tool_env.get_reward_weights(),
        env=tool_env,
        args=training_args,
        train_dataset=train_dataset,
        eval_dataset=eval_dataset,
        vlm_module=vlm_module_cls(),
        # peft_config=get_peft_config(model_args), # For lora
    )
    
    # 7. 开始训练
    print("6. 开始训练...")
    # trainer.train(resume_from_checkpoint = '/mnt/data1/home/lei00126/AgentTrainer/outputs/VG-grpo_checkpoint-800/checkpoint-2')
    trainer.train()
    
    print("训练完成！")

if __name__ == "__main__":
    main()<|MERGE_RESOLUTION|>--- conflicted
+++ resolved
@@ -54,11 +54,7 @@
     
     # 1. 加载预处理数据
     try:
-<<<<<<< HEAD
         PROCESSED_DATA_PATH = "/home/uconn/BinLei/processed_datasets/uground_processed_0_10000"
-=======
-        PROCESSED_DATA_PATH = "/mnt/data1/processed_datasets/uground_processed_10000_20000"
->>>>>>> 81f91803
         dataset = load_processed_dataset(PROCESSED_DATA_PATH)
     except Exception as e:
         print(f"加载数据失败: {e}")
@@ -136,12 +132,8 @@
     
     # 4. 加载模型
     print("4. 加载模型...")
-<<<<<<< HEAD
-    model_name = "/home/uconn/BinLei/LLaMA-Factory/saves/qwen2_5vl-7b/full/sft"
-=======
     # model_name = "Qwen/Qwen2.5-VL-7B-Instruct"
     model_name = "Bin12345/Qwen-2.5B-VL-7B-VG-sft-2633-steps"
->>>>>>> 81f91803
     # model, tokenizer = get_model_and_tokenizer(
     #     model_name, 
     #     cache_dir="/mnt/data1/huggingface/models"
@@ -178,13 +170,8 @@
         eval_accumulation_steps=1,
         eval_on_start=False,
         save_strategy="steps",
-<<<<<<< HEAD
         save_steps=400,
         save_only_model=True,
-=======
-        save_steps=500,
-        save_only_model=False,
->>>>>>> 81f91803
         use_vllm=True,
         vllm_server_host="0.0.0.0",  # 多节点设置时替换为推理服务器的主机
         vllm_server_port=8888,
